--- conflicted
+++ resolved
@@ -184,12 +184,7 @@
 	 * specification is updated with the properties of schema.
 	 * Returns the properties of schema.
 	 */
-<<<<<<< HEAD
 	inline MsgPack getPropertiesSchema() const {
-		//map_values.clear();
-=======
-	inline MsgPack getPropertiesSchema() {
->>>>>>> bd46de46
 		return schema.at(RESERVED_SCHEMA);
 	}
 
